import logging
import numpy as np

from pathlib import Path
from tqdm import tqdm
from concurrent.futures import ThreadPoolExecutor, as_completed

# Initialize logging
logger = logging.getLogger(__name__)

# Define valid file suffixes
VALID_SUFFIXES = [".tif", ".tiff", ".nii.gz", ".gz", ".npy", ".png", ".jpg"] # Zarr directories will be handled separately at line 64

@staticmethod
def _estimate_size_gb(shape: tuple, dtype: np.dtype) -> float:
    """Estimate in-memory size in GiB for an array of given shape and dtype."""
    return float(np.prod(shape) * np.dtype(dtype).itemsize / (1024 ** 3))

@staticmethod
def _ensure_3d(arr: np.ndarray) -> np.ndarray:
    """Promote a 2D (y,x) array to 3D (1,y,x); leave >3D untouched."""
    if arr.ndim == 2:
        return arr[np.newaxis, ...]
    return arr

@staticmethod
def _swap_array(arr: np.ndarray, transpose: bool) -> np.ndarray:
    """Optionally transpose 3D (z,y,x)->(x,y,z) or 2D (y,x)->(x,y)."""
    if not transpose:
        return arr
    return arr.swapaxes(1, 2)

@staticmethod
def _swap_shape(shape: tuple, transpose: bool) -> tuple:
    """Optionally transpose a shape tuple (z,y,x)->(x,y,z) or (y,x)->(1,x,y)."""
    if not transpose:
        return shape
    if len(shape) == 3:
        z, y, x = shape
        return z, x, y
    else:
        raise ValueError(f"Unsupported shape for transposition: {shape}")

# ——— Readers ———

<<<<<<< HEAD
# @staticmethod
# def read_tiff(path: Path, read_to_array: bool = True, transpose: bool = False):
#     import tifffile
=======
@staticmethod
def read_tiff(path: Path, read_to_array: bool = True, transpose: bool = False):
    import tifffile
>>>>>>> 1c6ce482
    
    if read_to_array:
        arr = tifffile.imread(str(path))
        arr = _ensure_3d(arr)
        return _swap_array(arr, transpose)
    
    # metadata‐only branch
    with tifffile.TiffFile(str(path)) as tif:
        shapes = [p.shape for p in tif.pages]
        dtypes = [p.dtype for p in tif.pages]
        if len({*shapes}) > 1 or len({*dtypes}) > 1:
            raise ValueError(
                f"{path.name} has inconsistent pages:\n"
                f"  shapes={shapes}\n  dtypes={dtypes}"
            )
            
        shape = (len(shapes), *shapes[0])
        shape = _swap_shape(shape, transpose)
        dtype = dtypes[0]
        size_gb = _estimate_size_gb(shape, dtype)
        return shape, dtype, size_gb


# @staticmethod
# def read_tiff(path: Path, read_to_array: bool = True, transpose: bool = False):
#     import tifffile
<<<<<<< HEAD

#     arr = tifffile.imread(str(path))

#     if not read_to_array:
#         # Metadata-only mode
#         shape = arr.shape
#         dtype = arr.dtype
#         shape = _swap_shape(shape, transpose)
#         size_gb = _estimate_size_gb(shape, dtype)
#         return shape, dtype, size_gb

#     # Read full array
#     arr = _ensure_3d(arr)
#     return _swap_array(arr, transpose)

@staticmethod
def read_tiff(path: Path, read_to_array: bool = True, transpose: bool = False):
    import tifffile
    
    if read_to_array:
        arr = tifffile.imread(str(path))
        arr = _ensure_3d(arr)
        return _swap_array(arr, transpose)

    def _ensure_3d_shape(shape):
        if len(shape) == 2:
            return (1, *shape)
        elif len(shape) == 3:
            return shape
        else:
            raise ValueError(f"Unsupported shape: {shape}")

    with tifffile.TiffFile(str(path)) as tif:
        dtype = tif.pages[0].dtype

        # Case 1: ImageJ-style volume encoded in a single page
        if hasattr(tif, 'imagej_metadata') and tif.imagej_metadata:
            ij_meta = tif.imagej_metadata
            slices = ij_meta.get('slices', 1)
            shape2d = tif.pages[0].shape  # (Y, X)
            shape = (slices, *shape2d)
        
        # Case 2: multi-page 2D (or rare 3D) TIFF
        elif len(tif.pages) > 1:
            shapes = [p.shape for p in tif.pages]
            dims = set(len(s) for s in shapes)

            if dims == {2}:
                # Stack of 2D pages
                shape = (len(shapes), *shapes[0])
            elif dims == {3}:
                # Stack of 3D pages
                z_sum = sum(p.shape[0] for p in tif.pages)
                shape = (z_sum, *shapes[0][1:])
            else:
                raise ValueError("Mixed page dimensions — unsupported layout")

        # Case 3: Single 2D page
        else:
            shape = _ensure_3d_shape(tif.pages[0].shape)

        shape = _swap_shape(shape, transpose)
        size_gb = _estimate_size_gb(shape, dtype)
        return shape, dtype, size_gb

=======

#     arr = tifffile.imread(str(path))

#     if not read_to_array:
#         # Metadata-only mode
#         shape = arr.shape
#         dtype = arr.dtype
#         shape = _swap_shape(shape, transpose)
#         size_gb = _estimate_size_gb(shape, dtype)
#         return shape, dtype, size_gb

#     # Read full array
#     arr = _ensure_3d(arr)
#     return _swap_array(arr, transpose)

>>>>>>> 1c6ce482

@staticmethod
def read_nii_gz(path: Path, read_to_array: bool = True, transpose: bool = False):
    import nibabel as nib
    
    img = nib.load(str(path), mmap=True) 
    if read_to_array:
        arr = np.asanyarray(img.dataobj)
        arr = arr[..., np.newaxis] if arr.ndim == 2 else arr
        arr = arr.swapaxes(0, 2)
        return _swap_array(arr, transpose)
    
    # metadata‐only
    shape = img.shape
    dtype = img.get_data_dtype()
    # normalize to 3D
    if len(shape) == 2:
        shape = (1, shape[1], shape[0])
    elif len(shape) == 3:
        shape = (shape[2], shape[1], shape[0])
    elif len(shape) > 3:
        raise ValueError(f"Unsupported NIfTI shape: {shape}")
    shape = _swap_shape(shape, transpose)
    size_gb = _estimate_size_gb(shape, dtype)
    return shape, dtype, size_gb


@staticmethod
def read_npy(path: Path, read_to_array: bool = True, transpose: bool = False):
    if read_to_array:
        arr = np.load(str(path))
        arr = _ensure_3d(arr)
        return _swap_array(arr, transpose)
    
    # metadata‐only
    arr = np.load(str(path), mmap_mode='r')
    shape, dtype = arr.shape, arr.dtype
    shape = _swap_shape(shape, transpose)
    size_gb = _estimate_size_gb(shape, dtype)
    return shape, dtype, size_gb


@staticmethod
def read_zarr(path: Path, read_to_array: bool = True, transpose: bool = False):
    import zarr
    
    arr = zarr.open(str(path), mode='r')
    
    # If read_to_array is True, return the array
    if read_to_array:
        return arr
    
    # metadata‐only
    shape, dtype = arr.shape, arr.dtype
    return shape, dtype, 0


@staticmethod
def read_imageio(path: Path, read_to_array: bool = True, transpose: bool = False):
    import imageio.v3 as iio
    
    if read_to_array:
        arr = iio.imread(str(path))
        arr = _ensure_3d(arr)
        return _swap_array(arr, transpose)
    
    # metadata‐only
    arr = iio.imread(str(path))
    shape, dtype = arr.shape, arr.dtype
    shape = _swap_shape(shape, transpose)
    size_gb = _estimate_size_gb(shape, dtype)
    return shape, dtype, size_gb

# ——— Dispatcher ———

@staticmethod
def _read_image(
    file_path: Path,
    suffix: str,
    read_to_array: bool = True,
    transpose: bool = False
):
    """
    Unified reader. Returns either:
      - numpy array (if read_to_array=True)
      - (shape, dtype, size_gb) tuple
    """
    
    if suffix in (".tif", ".tiff"):
        reader = read_tiff
    elif suffix in (".nii", ".nii.gz", ".gz"):
        reader = read_nii_gz
    elif suffix == ".npy":
        reader = read_npy
    elif ".zarr" in str(file_path):
        reader = read_zarr
    else:
        reader = read_imageio

    try:
        return reader(file_path, read_to_array=read_to_array, transpose=transpose)
    except Exception as e:
        logger.error(f"Error in read_image({file_path}): {e}")
        raise
    

# ——— FileReader ———
class FileReader:
    def __init__(self, input_path, transpose=False, memory_limit_gb=32):
        self.input_path = Path(input_path)
        self.transpose = transpose
        self.memory_limit_bytes = memory_limit_gb * 1024 ** 3
        
        logger.info(f"Initializing FileReader with path: {self.input_path}")
        
        self.volume_name: str
        self.volume_files = []
        self.volume_sizes = []
        self.volume_types = []
        
        self._get_volume_files()
        
        logger.info(f"Found {len(self.volume_files)} volumes")
        
        self.volume_shape: tuple
        self.volume_dtype: np.dtype
        self.volume_cumulative_z = []
        
        self._get_volume_info()
        
        self._cache = {}
        
        logger.info(f"Volume name: {self.volume_name}")
        logger.info(f"Volume shape: {self.volume_shape}")
        logger.info(f"Volume dtype: {self.volume_dtype}")
    
    def _get_volume_files(self):
        # Get Volume Name
        self.volume_name = self.input_path.stem
        
        # Get Volume Files and Types
        suffix = self.input_path.suffix.lower()
        
        if suffix in VALID_SUFFIXES: # Single file case
            self.volume_files.append(self.input_path)
            self.volume_types.append(suffix)
        
        elif ".zarr" in str(self.input_path): # Zarr directory case
            self.volume_files.append(self.input_path)
            self.volume_types.append(".zarr")
            
        elif suffix == "": # Directory case
            check_suffixes = None
            for file in sorted(self.input_path.iterdir()):
                current_suffix = file.suffix.lower()
                if check_suffixes is None and current_suffix in VALID_SUFFIXES:
                    check_suffixes = current_suffix
                    self.volume_files.append(file)
                    self.volume_types.append(current_suffix)
                elif current_suffix == check_suffixes:
                    self.volume_files.append(file)
                    self.volume_types.append(current_suffix)
                else:
                    logger.warning(f"Files in directory {file} have different suffixes: {current_suffix} vs {check_suffixes}")
                    
        else:
            raise ValueError(f"Unsupported file type: {suffix}")
        
        if not self.volume_files or not self.volume_types:
            raise FileNotFoundError(f"No valid volume files found in {self.input_path}")
    
    def _get_volume_info(self):
        shapes = []
        dtypes = []

        def process(file, suffix):
            shape, dtype, size = _read_image(file, suffix, read_to_array=False, transpose=self.transpose)
            return shape, dtype, size

        with ThreadPoolExecutor() as executor:
            futures = [
                executor.submit(process, file, suffix)
                for file, suffix in zip(self.volume_files, self.volume_types)
            ]

            with tqdm(total=len(futures), desc="Gathering volume info") as pbar:
                for idx, future in enumerate(as_completed(futures)):
                    try:
                        shape, dtype, size = future.result()
                        shapes.append(shape[1:])  # Only y, x
                        dtypes.append(dtype)
                        self.volume_sizes.append(size)

                        if self.volume_cumulative_z:
                            self.volume_cumulative_z.append(shape[0] + self.volume_cumulative_z[-1])
                        else:
                            self.volume_cumulative_z.append(shape[0])

                    except Exception as e:
                        file, suffix = self.volume_files[idx], self.volume_types[idx]
                        raise RuntimeError(f"Error reading file {file.name} with suffix {suffix}: {e}")

                    pbar.update(1)

        # Ensure all (x, y) shapes match
        if len(set(shapes)) > 1:
            raise ValueError(f"Mismatch in XY dimensions across slices: {set(shapes)}")

        self.volume_shape = (self.volume_cumulative_z[-1], *shapes[0])  # (z, y, x)

        # Ensure all dtypes match
        if len(set(dtypes)) > 1:
            raise ValueError(f"Mismatch in data types across volume: {set(dtypes)}")

        self.volume_dtype = dtypes[0]
    
    def read(self, z_start, z_end, x_start=None, x_end=None, y_start=None, y_end=None):
        # 1) defaults
        _, full_y, full_x = self.volume_shape  # type: ignore
        x0, x1 = (0 if x_start is None else x_start,
                full_x if x_end   is None else x_end)
        y0, y1 = (0 if y_start is None else y_start,
                full_y if y_end   is None else y_end)
        logger.info(f"Reading volume z: {z_start} - {z_end}, y: {y0} - {y1} x: {x0} - {x1}")
        dz = z_end - z_start
        dy = y1 - y0
        dx = x1 - x0

        # 2) find which files overlap this Z-range
        prev_cum = [0] + self.volume_cumulative_z[:-1]
        needed = [i for i, (cum, prev) in enumerate(zip(self.volume_cumulative_z, prev_cum))
                if prev < z_end and cum > z_start]

        # 3) memory check
        mem_limit = self.memory_limit_bytes / (1024**3)
        total_to_load = sum(self.volume_sizes[i] for i in needed)
        if total_to_load * 2 > mem_limit:
            raise MemoryError(f"Need {total_to_load*2:.2f}GiB but limit is {mem_limit:.2f}GiB")

        # 4) pre-allocate output
        out = np.empty((dz, dy, dx), dtype=self.volume_dtype)

        # 5) stream each file
        offset = 0
        for i in needed:
            base = prev_cum[i]
            file_z0 = max(0, z_start - base)
            file_z1 = min(self.volume_cumulative_z[i] - base, z_end - base)
            length = file_z1 - file_z0

            # load just this file (can use mmap for npy, nibabel, etc)
            arr = _read_image(
                self.volume_files[i],
                self.volume_types[i],
                True,
                self.transpose
            )
            # slice out only [file_z0:file_z1, y0:y1, x0:x1]
            slab = arr[file_z0:file_z1, y0:y1, x0:x1]
            out[offset:offset+length, :, :] = slab

            # drop references immediately
            del arr, slab
            offset += length

        return out<|MERGE_RESOLUTION|>--- conflicted
+++ resolved
@@ -43,15 +43,96 @@
 
 # ——— Readers ———
 
-<<<<<<< HEAD
 # @staticmethod
 # def read_tiff(path: Path, read_to_array: bool = True, transpose: bool = False):
 #     import tifffile
-=======
+    
+#     if read_to_array:
+#         arr = tifffile.imread(str(path))
+#         arr = _ensure_3d(arr)
+#         return _swap_array(arr, transpose)
+    
+#     # metadata‐only branch
+#     with tifffile.TiffFile(str(path)) as tif:
+#         shapes = [p.shape for p in tif.pages]
+#         dtypes = [p.dtype for p in tif.pages]
+#         if len({*shapes}) > 1 or len({*dtypes}) > 1:
+#             raise ValueError(
+#                 f"{path.name} has inconsistent pages:\n"
+#                 f"  shapes={shapes}\n  dtypes={dtypes}"
+#             )
+            
+#         shape = (len(shapes), *shapes[0])
+#         shape = _swap_shape(shape, transpose)
+#         dtype = dtypes[0]
+#         size_gb = _estimate_size_gb(shape, dtype)
+#         return shape, dtype, size_gb
+
+
+# @staticmethod
+# def read_tiff(path: Path, read_to_array: bool = True, transpose: bool = False):
+#     import tifffile
+
+#     arr = tifffile.imread(str(path))
+
+#     if not read_to_array:
+#         # Metadata-only mode
+#         shape = arr.shape
+#         dtype = arr.dtype
+#         shape = _swap_shape(shape, transpose)
+#         size_gb = _estimate_size_gb(shape, dtype)
+#         return shape, dtype, size_gb
+
+#     # Read full array
+#     arr = _ensure_3d(arr)
+#     return _swap_array(arr, transpose)
+
 @staticmethod
 def read_tiff(path: Path, read_to_array: bool = True, transpose: bool = False):
     import tifffile
->>>>>>> 1c6ce482
+    
+    if read_to_array:
+        arr = tifffile.imread(str(path))
+        arr = _ensure_3d(arr)
+        return _swap_array(arr, transpose)
+
+    def _ensure_3d_shape(shape):
+        if len(shape) == 2:
+            return (1, *shape)
+        elif len(shape) == 3:
+            return shape
+        else:
+            raise ValueError(f"Unsupported shape: {shape}")
+
+    with tifffile.TiffFile(str(path)) as tif:
+        dtype = tif.pages[0].dtype
+
+        # Case 1: ImageJ-style volume encoded in a single page
+        if hasattr(tif, 'imagej_metadata') and tif.imagej_metadata:
+            ij_meta = tif.imagej_metadata
+            slices = ij_meta.get('slices', 1)
+            shape2d = tif.pages[0].shape  # (Y, X)
+            shape = (slices, *shape2d)
+        
+        # Case 2: multi-page 2D (or rare 3D) TIFF
+        elif len(tif.pages) > 1:
+            shapes = [p.shape for p in tif.pages]
+            dims = set(len(s) for s in shapes)
+
+            if dims == {2}:
+                # Stack of 2D pages
+                shape = (len(shapes), *shapes[0])
+            elif dims == {3}:
+                # Stack of 3D pages
+                z_sum = sum(p.shape[0] for p in tif.pages)
+                shape = (z_sum, *shapes[0][1:])
+            else:
+                raise ValueError("Mixed page dimensions — unsupported layout")
+
+        # Case 3: Single 2D page
+        else:
+            shape = _ensure_3d_shape(tif.pages[0].shape)
+
     
     if read_to_array:
         arr = tifffile.imread(str(path))
@@ -70,97 +151,9 @@
             
         shape = (len(shapes), *shapes[0])
         shape = _swap_shape(shape, transpose)
-        dtype = dtypes[0]
         size_gb = _estimate_size_gb(shape, dtype)
         return shape, dtype, size_gb
 
-
-# @staticmethod
-# def read_tiff(path: Path, read_to_array: bool = True, transpose: bool = False):
-#     import tifffile
-<<<<<<< HEAD
-
-#     arr = tifffile.imread(str(path))
-
-#     if not read_to_array:
-#         # Metadata-only mode
-#         shape = arr.shape
-#         dtype = arr.dtype
-#         shape = _swap_shape(shape, transpose)
-#         size_gb = _estimate_size_gb(shape, dtype)
-#         return shape, dtype, size_gb
-
-#     # Read full array
-#     arr = _ensure_3d(arr)
-#     return _swap_array(arr, transpose)
-
-@staticmethod
-def read_tiff(path: Path, read_to_array: bool = True, transpose: bool = False):
-    import tifffile
-    
-    if read_to_array:
-        arr = tifffile.imread(str(path))
-        arr = _ensure_3d(arr)
-        return _swap_array(arr, transpose)
-
-    def _ensure_3d_shape(shape):
-        if len(shape) == 2:
-            return (1, *shape)
-        elif len(shape) == 3:
-            return shape
-        else:
-            raise ValueError(f"Unsupported shape: {shape}")
-
-    with tifffile.TiffFile(str(path)) as tif:
-        dtype = tif.pages[0].dtype
-
-        # Case 1: ImageJ-style volume encoded in a single page
-        if hasattr(tif, 'imagej_metadata') and tif.imagej_metadata:
-            ij_meta = tif.imagej_metadata
-            slices = ij_meta.get('slices', 1)
-            shape2d = tif.pages[0].shape  # (Y, X)
-            shape = (slices, *shape2d)
-        
-        # Case 2: multi-page 2D (or rare 3D) TIFF
-        elif len(tif.pages) > 1:
-            shapes = [p.shape for p in tif.pages]
-            dims = set(len(s) for s in shapes)
-
-            if dims == {2}:
-                # Stack of 2D pages
-                shape = (len(shapes), *shapes[0])
-            elif dims == {3}:
-                # Stack of 3D pages
-                z_sum = sum(p.shape[0] for p in tif.pages)
-                shape = (z_sum, *shapes[0][1:])
-            else:
-                raise ValueError("Mixed page dimensions — unsupported layout")
-
-        # Case 3: Single 2D page
-        else:
-            shape = _ensure_3d_shape(tif.pages[0].shape)
-
-        shape = _swap_shape(shape, transpose)
-        size_gb = _estimate_size_gb(shape, dtype)
-        return shape, dtype, size_gb
-
-=======
-
-#     arr = tifffile.imread(str(path))
-
-#     if not read_to_array:
-#         # Metadata-only mode
-#         shape = arr.shape
-#         dtype = arr.dtype
-#         shape = _swap_shape(shape, transpose)
-#         size_gb = _estimate_size_gb(shape, dtype)
-#         return shape, dtype, size_gb
-
-#     # Read full array
-#     arr = _ensure_3d(arr)
-#     return _swap_array(arr, transpose)
-
->>>>>>> 1c6ce482
 
 @staticmethod
 def read_nii_gz(path: Path, read_to_array: bool = True, transpose: bool = False):
